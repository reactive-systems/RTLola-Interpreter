[package]
name = "rtlola-interpreter"
version = "0.4.2"
authors = [
    "Florian Kohn <s8flkohn@stud.uni-saarland.de>",
    "Malte Schledjewski <schledjewski@react.uni-saarland.de>",
    "Maximilian Schwenger <schwenger@react.uni-saarland.de>",
    "Marvin Stenger <stenger@react.uni-saarland.de>",
    "Leander Tentrup <tentrup@react.uni-saarland.de>"
]
edition = "2018"
description = "An interpreter for RTLola specifications."
readme = "README.md"
homepage = "http://rtlola.org"
repository = "https://github.com/reactive-systems/RTLola"
license = "Apache-2.0"
keywords = ["verification", "interpreter", "monitoring"]

[[bin]]
name = "rtlola-interpreter"
path = "src/bin/rtlola.rs"

[dependencies]
<<<<<<< HEAD
rtlola-frontend = "0.3.4"
=======
rtlola-frontend = "0.3.5"
>>>>>>> 07de3a00
ordered-float = "1.0.2"
csv = "1.1.1"
pcap = { version = "0.7.0", optional = true } # pcap file parsing
etherparse = "0.9.0" # Network Packet parser
ip_network = "0.3.4" # IP Address handling
clap = "2.33.0"  # command line parsing
byteorder = "1.3.2"
crossterm = "0.10.2"  # terminal output
bit-set = "0.5.1"
crossbeam-channel = "0.4"
regex = "1.2.1"
humantime = "2.0"
spin_sleep = "0.3.7"
human-panic = { version = "1.0.1", optional = true }
either = "1.5.3"

[features]
public = ["human-panic"]
pcap_interface = ["pcap"]

[dev-dependencies]
tempfile = "3.1.0"<|MERGE_RESOLUTION|>--- conflicted
+++ resolved
@@ -21,11 +21,7 @@
 path = "src/bin/rtlola.rs"
 
 [dependencies]
-<<<<<<< HEAD
-rtlola-frontend = "0.3.4"
-=======
 rtlola-frontend = "0.3.5"
->>>>>>> 07de3a00
 ordered-float = "1.0.2"
 csv = "1.1.1"
 pcap = { version = "0.7.0", optional = true } # pcap file parsing
